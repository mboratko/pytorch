#pragma once

#include <atomic>
#include <memory>

#include <ATen/core/Backend.h>
#include <ATen/core/LegacyTypeDispatch.h>
#include <ATen/core/Storage.h>
#include <ATen/core/TensorTypeId.h>
#include <ATen/core/TensorTypeIdRegistration.h>
#include <ATen/core/context_base.h>
#include <ATen/core/optional.h>

#include "c10/util/Flags.h"

#include "caffe2/core/allocator.h"
#include "caffe2/core/common.h"
#include "caffe2/core/logging.h"

// A global boolean variable to control whether we free memory when a Tensor
// is shrinked to a smaller size. As a result, a Tensor is always going to
// keep the memory allocated for its maximum capacity reshaped to so far.
//
// This parameter is respected "upper-case" methods which call Resize()
// (e.g., CopyFrom, ResizeLike); it is NOT respected by Tensor::resize_
// or ShrinkTo, both of which guarantee to never to free memory.
C10_DECLARE_bool(caffe2_keep_on_shrink);

// Since we can have high variance in blob memory allocated across different
// inputs in the same run, we will shrink the blob only if the memory gain
// is larger than this flag in bytes.  This only applies to functions which
// respect caffe2_keep_on_shrink.
C10_DECLARE_int64(caffe2_max_keep_on_shrink_memory);

namespace caffe2 {

// Defined by protobuf
class DeviceOption;

}

namespace at {
class Scalar;
struct Type;
struct Storage;
class Tensor;

/**
 * A utility function to convert vector<int> to vector<int64_t>.
 */
inline std::vector<int64_t> ToVectorint64_t(ArrayRef<int> src) {
  return std::vector<int64_t>(src.begin(), src.end());
}

/**
 * Return product of all dimensions starting from k
 */
inline int64_t size_from_dim_(int k, IntList dims) {
  int64_t r = 1;
  for (size_t i = k; i < dims.size(); ++i) {
    r *= dims[i];
  }
  return r;
}

// Product of all dims up to k (not including dims[k])
inline int64_t size_to_dim_(int k, IntList dims) {
  CAFFE_ENFORCE((unsigned)k <= dims.size());
  int64_t r = 1;
  for (int i = 0; i < k; ++i) {
    r *= dims[i];
  }
  return r;
}

// Product of all dims between k and l (not including dims[k] and dims[l])
inline int64_t size_between_dim_(int k, int l, IntList dims) {
  CAFFE_ENFORCE((unsigned)l < dims.size());
  int64_t r = 1;
  if (k < l) {
    for (int i = k + 1; i < l; ++i) {
      r *= dims[i];
    }
  } else {
    for (int i = l + 1; i < k; ++i) {
      r *= dims[i];
    }
  }
  return r;
}

// Wrap around axis_index if it is negative, s.t., -1 is the last dim
inline int canonical_axis_index_(int axis_index, int ndims) {
  CAFFE_ENFORCE_GE(axis_index, -ndims);
  CAFFE_ENFORCE_LT(axis_index, ndims);
  if (axis_index < 0) {
    return axis_index + ndims;
  }
  return axis_index;
}

using PlacementDtor = void (*)(void*, size_t);

/*
 * A Context that will call extra placement deleter during
 * deconstruction.
 *
 * Accept a already constructed DataPtr and store it as member
 * during destruction, we'll call extra deleter on the underlying
 * data pointer before the DataPtr is destructed.
 * `data_ptr_` owns the memory.
 */
struct CAFFE2_API PlacementDeleteContext {
  at::DataPtr data_ptr_;
  PlacementDtor placement_dtor_;
  size_t size_;
  PlacementDeleteContext(
      at::DataPtr&& data_ptr,
      PlacementDtor placement_dtor,
      size_t size)
      : data_ptr_(std::move(data_ptr)),
        placement_dtor_(placement_dtor),
        size_(size) {}
  static at::DataPtr makeDataPtr(
      at::DataPtr&& data_ptr,
      PlacementDtor placement_dtor,
      size_t size,
      at::Device device);
  ~PlacementDeleteContext() {
    placement_dtor_(data_ptr_.get(), size_);
    // original memory will be freed when data_ptr_ is destructed
  }
};

/**
 * The low-level representation of a tensor, which contains a storage
 * (which contains the actual data) and metadata (e.g., sizes and strides)
 * describing this data as a tensor.
 *
 * Some basic characteristics about our in-memory representation of
 * tensors:
 *
 *  - It contains a pointer to a storage struct (Storage/StorageImpl)
 *    which contains the pointer to the actual data and records the
 *    data type and device of the view.  This allows multiple tensors
 *    to alias the same underlying data, which allows to efficiently
 *    implement differing *views* on a tensor.
 *
 *  - The tensor struct itself records view-specific metadata about
 *    the tensor, e.g., sizes, strides and offset into storage.
 *    Each view of a storage can have a different size or offset.
 *
 *  - This class is intrusively refcounted.  It is refcounted so that
 *    we can support prompt deallocation of large tensors; it is
 *    intrusively refcounted so that we can still perform reference
 *    counted operations on raw pointers, which is often more convenient
 *    when passing tensors across language boundaries.
 */
struct CAFFE2_API TensorImpl : public c10::intrusive_ptr_target {
  TensorImpl() = delete;
  TensorImpl(TensorTypeId type_id, const caffe2::TypeMeta& data_type, Allocator *allocator, bool is_variable);
  TensorImpl(Storage&& storage, TensorTypeId type_id, bool is_variable);

  explicit TensorImpl(at::Storage storage) : storage_(std::move(storage)), storage_offset_(0) {
    data_type_ = storage_ ? storage_.dtype() : caffe2::TypeMeta{};
  }

  TensorImpl(const TensorImpl&) = default;
  TensorImpl& operator=(const TensorImpl&) = default;
  TensorImpl(TensorImpl&&) = default;
  TensorImpl& operator=(TensorImpl&&) = default;

  virtual void release_resources() override;

  // TODO: Ideally, type_id() would be the *only* key we need to consult
  // to do a dispatch, instead of having to grovel through three different
  // variables.  Here's what's standing in the way:
  //
  //  - To eliminate ScalarType, we have to allocate a TensorTypeId for
  //    each ScalarType+Backend combination, and then set it appropriately
  //    when we initially allocate a TensorImpl.
  //
  //  - To eliminate is_variable, we have to allocate two classes of
  //    TensorTypeId: ones that are variables, and ones that are not.
  //    We may not want to eliminate this in the short term, because
  //    hard-coding variable status into type_id() makes it more difficult
  //    to do the "thread-local no_grad" trick (where we process Variables
  //    "as if" they were non-Variables by setting a thread local variable.)
  //
  Type & type() const {
    // NB: It's valid to use getTypeRaw here, because the TensorImpl
    // could not have been created without initializing the Type first.
    // TODO: This is not actually true via the Caffe2 codepath!  Make
    // it so.
    return *globalLegacyTypeDispatch().getTypeRaw(tensorTypeIdToBackend(type_id()), dataTypeToScalarType(dtype().id()), is_variable());
  }

  TensorTypeId type_id() const { return type_id_; }
  virtual IntList sizes() const;
  virtual IntList strides() const;
  virtual int64_t dim() const;
  virtual const Storage& storage() const;
  friend struct Type;

  /**
   * The number of elements in a tensor.
   *
   * WARNING: If you are using the Caffe2 API, this method can sometimes
   * return -1, specifically when a tensor has not yet had its storage
   * allocated by calling mutable_data().  You can use this case to
   * test if a tensor is initialized or not.
   */
  virtual int64_t numel() const {
#ifdef DEBUG
    AT_ASSERT(numel_ == -1 || compute_numel() == numel_);
#endif
    return numel_;
  }

  virtual bool is_contiguous() const {
#ifdef DEBUG
    AT_ASSERT(compute_contiguous() == is_contiguous_);
#endif
    return is_contiguous_;
  }

  // this is called by the generated wrapper code when there are conditions
  // when this output tensor should be zero dimensional. e.g. when all inputs
  // to a function 'add' were zero dimensional, then condition_when_zero_dim == true.
  // we also prevent this from getting marked as a zero dim tensor if it is not
  // the right shape afterall.
  virtual TensorImpl* maybe_zero_dim(bool condition_when_zero_dim);

  // True if a tensor was auto-wrapped from a C++ or Python number.
  // Wrapped numbers do not participate in the result type computation for
  // mixed-type operations if there are any Tensors that are not wrapped
  // numbers. Otherwise, they behave like their non-wrapped equivalents.
  // See [Result type computation] in TensorIterator.h.
  bool is_wrapped_number() const {
    AT_ASSERT(!is_variable());
    return is_wrapped_number_;
  }
  void set_wrapped_number(bool value) {
    AT_ASSERT(!is_variable());
    AT_ASSERT(dim() == 0);
    is_wrapped_number_ = value;
  }

  // ~~~~~ Autograd API ~~~~~
  // Some methods below are defined in TensorImpl.cpp because Tensor is an
  // incomplete type.

  virtual void set_requires_grad(bool requires_grad) {
    AT_ERROR("set_requires_grad is not implemented for Tensor");
  }
  virtual bool requires_grad() const {
    AT_ERROR("requires_grad is not implemented for Tensor");
  }

  virtual Tensor& grad();
  virtual const Tensor& grad() const;

  template <typename T>
  inline T * data() const {
    AT_ASSERT(!is_variable());
    CAFFE_ENFORCE_WITH_CALLER(
        storage_.data() || numel_ == 0,
        "The tensor has a non-zero number of elements, but its data is not allocated yet. "
        "Caffe2 uses a lazy allocation, so you will need to call "
        "mutable_data() or raw_mutable_data() to actually allocate memory.");
    CAFFE_ENFORCE_WITH_CALLER(
        storage_.IsType<T>(),
        "Tensor type mismatch, caller expects elements to be ",
        caffe2::TypeMeta::TypeName<T>(),
        ", while tensor contains ",
        data_type_.name(),
        ". ");
    // We managed the type check ourselves
    return storage_.unsafe_data<T>() + storage_offset_;
  }

  inline void* data() const {
    AT_ASSERT(!is_variable());
    CAFFE_ENFORCE_WITH_CALLER(storage_.data() || numel_ == 0);
    return static_cast<void*>(
        static_cast<char*>(storage_.data()) +
        data_type_.itemsize() * storage_offset_);
  }

  template <typename T>
  inline T * unsafe_data() const {
    AT_ASSERT(!is_variable());
    return storage_.unsafe_data<T>() + storage_offset_;
  }

  const caffe2::TypeMeta& dtype() const {
    return data_type_;
  }
  size_t itemsize() const {
    return data_type_.itemsize();
  }

  virtual int64_t storage_offset() const {
    return storage_offset_;
  }

  // represents that numel() == 0.
  inline bool is_empty() const {
    return numel() == 0;
  }

  virtual void resize_dim(int64_t ndim) {
    // NB: This is *truly* a resize; calling code (e.g., squeeze)
    // assumes that old values are preserved
    auto old_dim = sizes_.size();
    sizes_.resize(ndim);
    auto new_strides = c10::guts::make_unique<int64_t[]>(ndim);
    for (size_t i = 0; i < std::min(old_dim, static_cast<size_t>(ndim)); i++) {
      new_strides[i] = strides_[i];
    }
    for (size_t i = old_dim; i < static_cast<size_t>(ndim); i++) {
      // If ndim < old_dim, this loop never executes
      new_strides[i] = 0;
    }
    strides_ = std::move(new_strides);
    refresh_numel();
    refresh_contiguous();
  }

  virtual void set_size(int64_t dim, int64_t new_size) {
    sizes_.at(dim) = new_size;
    refresh_numel();
    refresh_contiguous();
  }

  virtual void set_stride(int64_t dim, int64_t new_stride) {
    AT_ASSERTM(strides_, "Caffe2 tensors don't have meaningful strides and "
                         "cannot be used in PyTorch");
    strides_[dim] = new_stride;
    refresh_numel();
    refresh_contiguous();
  }

  virtual void set_storage_offset(int64_t storage_offset) {
    storage_offset_ = storage_offset;
    refresh_numel();
    refresh_contiguous();
  }

  // WARNING: This function does not check if the requested
  // sizes/strides are in bounds for the storage that is allocated;
  // this is the responsibility of the caller
  void set_sizes_and_strides(at::IntList new_size, at::IntList new_stride) {
    AT_ASSERT(!is_variable());
    AT_CHECK(
        new_size.size() == new_stride.size(),
        "dimensionality of sizes (",
        new_size.size(),
        ") must match dimensionality of strides (",
        new_stride.size(),
        ")");
    auto old_dim = sizes_.size();
    sizes_ = new_size.vec();
    if (old_dim != sizes_.size()) {
      strides_.reset(new int64_t[sizes_.size()]);
    }
    for (size_t i = 0; i < sizes_.size(); i++) {
      strides_[i] = new_stride[i];
    }
    refresh_numel();
    refresh_contiguous();
  }

  virtual int64_t size(int64_t d) const;
  virtual int64_t stride(int64_t d) const;

  bool is_variable() const { return is_variable_; };

 private:
  int64_t compute_numel() const {
    int64_t n = 1;
    for (auto s : sizes()) {
      n *= s;
    }
    return n;
  }
  bool compute_contiguous() const;

 protected:
  void refresh_numel() {
    AT_ASSERT(!is_variable());
    numel_ = compute_numel();
  }
  void refresh_contiguous() {
    AT_ASSERT(!is_variable());
    is_contiguous_ = compute_contiguous();
  }

 private:
  TensorImpl(Storage&& storage, TensorTypeId type_id, const caffe2::TypeMeta& data_type, bool is_variable);

 public:

  at::DeviceType device_type() const {
    AT_ASSERT(!is_variable());
    return storage_.device_type();
  }

  at::Device GetDevice() const {
    return storage_.device();
  }

  /**
   * The static context of a tensor intuitively represents the device
   * type of a tensor; e.g., a CPU tensor is associated with the
   * GetCPUStaticContext().  This method replaces the former Context template
   * parameter which was previously used to identify the device type
   * of a tensor.
   */
  at::BaseStaticContext* GetStaticContext() const {
    return ::caffe2::get_static_context(device_type());
  }

  /**
   * @brief Copies the data from a source tensor, with a contex provided to
   * carry out the underlying memcpy operation.  This method respects
   * caffe2_keep_on_shrink.
   */
  void CopyFrom(const TensorImpl& src, at::BaseContext* context = nullptr) {
    if ((void*)&src == (void*)this) {
      return;
    }
    if (data_type_ != src.dtype()) {
      CAFFE_ENFORCE_WITH_CALLER(
          src.is_contiguous(),
          "Right now only copy of contiguous source Tensor is supported.");
      storage_ = at::Storage(device_type(), src.dtype());
      data_type_ = src.dtype();
    }
    if (src.numel() == -1) {
      sizes_.clear();
      numel_ = -1;
      strides_.reset();
      is_contiguous_ = true;
      storage_.reset();
      data_type_ = caffe2::TypeMeta();
      return;
    }
    Resize(src.dims());
    if (numel() > 0) {
      if (data_type_.copy()) {
        CAFFE_ENFORCE(
            device_type() == ::at::DeviceType::CPU,
            "In CopyFrom source and dest tensors must both be CPU for meta copy");
        CAFFE_ENFORCE(
            src.device_type() == ::at::DeviceType::CPU,
            "In CopyFrom source and dest tensors must both be CPU for meta copy");
        data_type_.copy()(src.data(), raw_mutable_data(data_type_), numel());
      } else {
        // We'll need to use a non-CPU context to perform the copy if
        // one of the context is not CPU since only non-CPU context
        // knows how to copy between CPU and that context
        if (src.device_type() != ::at::DeviceType::CPU || device_type() == ::at::DeviceType::CPU) {
          if (!context) {
            CreateContext(src.GetDevice())
                ->CopyBytesToDevice(
                    numel() * itemsize(),
                    src.data(),
                    raw_mutable_data(data_type_),
                    device_type());
          } else {
            CAFFE_ENFORCE(
                context->device_type() == src.device_type(),
                "Type for provided context does not match the type of source");
            context->CopyBytesToDevice(
                numel() * itemsize(), src.data(), raw_mutable_data(data_type_), device_type());
          }
        } else {
          // In case source context is CPU, and target context is non-CPU
          // We'll have to create a Context from target and perform the
          // copy using that context
          CreateContext(GetDevice())
              ->CopyBytesFromCPU(
                  numel() * itemsize(),
                  src.data(),
                  raw_mutable_data(data_type_));
        }
      }
    }
  }

  /**
   * @brief Extends the outer-most dimension of this tensor by num elements,
   * preserving the existing data.
   *
   * The underlying data may be reallocated in order to accommodate the new
   * elements, in which case this tensors' capacity is grown at a factor of
   * growthPct. This ensures that Extend runs on an amortized O(1) time
   * complexity.
   */
  void Extend(int64_t num, float growthPct, at::BaseContext* context) {
    CAFFE_ENFORCE_GE_WITH_CALLER(sizes_.size(), 1u);
    CAFFE_ENFORCE_GE_WITH_CALLER(
        num, 0, "`num` must be non-negative for Extend");
    CAFFE_ENFORCE_WITH_CALLER(
        is_contiguous_,
        "Right now Extend is only supported for contiguous Tensor.");
    auto newDims = sizes_;
    newDims[0] += num;
    if (!storage_.data()) {
      Resize(newDims);
      return;
    }
    auto newNumel = std::accumulate(
        newDims.begin(),
        newDims.end(),
        static_cast<int64_t>(1),
        std::multiplies<int64_t>());
    if (newNumel * storage_.itemsize() <= storage_.capacity()) {
      sizes_ = newDims;
      numel_ = newNumel;
      return;
    }
    auto newCapacity = sizes_;
    newCapacity[0] = std::max<size_t>(
        newDims[0], std::ceil(sizes_[0] * (growthPct + 100) / 100));
    auto oldData = std::move(storage_.data_ptr());
    auto oldSize = numel_;
    auto oldDims = sizes_;
    Resize(newCapacity);
    auto* newData = raw_mutable_data(data_type_);
    CAFFE_ENFORCE(
        context != nullptr, "Context must be provided to Extend the tensor");
    context->CopyItemsSameDevice(
        data_type_, oldSize, oldData.get(), newData);
    reserved_ = true;
    sizes_ = newDims;
    numel_ = newNumel;
  }

  /**
   * @brief Reserve space for the underlying tensor.
   *
   * This must be called after Resize(), since we only specify the first
   * dimension This does not copy over the old data to the newly allocated space
   */
  template <class T>
  void ReserveSpace(const T& outer_dim) {
    CAFFE_ENFORCE_WITH_CALLER(
        is_contiguous_,
        "Right now ReserveSpace is only supported for contiguous Tensor.");
    CAFFE_ENFORCE(
        numel_ != -1, "size should be initialized before calling ReserveSpace");
    CAFFE_ENFORCE(
        storage_.unique(), "Can't call ReserveSpace on shared storage.");
    auto newCapacity = sizes_;
    newCapacity[0] = outer_dim;
    auto newNumel = std::accumulate(
        newCapacity.begin(),
        newCapacity.end(),
        static_cast<int64_t>(1),
        std::multiplies<int64_t>());
    if (newNumel * storage_.itemsize() <= storage_.capacity()) {
      return;
    }
    // Old data is discarded
    storage_.data_ptr().clear();
    auto oldSize = numel_;
    auto oldDims = sizes_;
    Resize(newCapacity);
    // Allocate new memory but don't copy over the data
    raw_mutable_data(data_type_);
    sizes_ = oldDims;
    numel_ = oldSize;
    reserved_ = true;
  }

  /**
   * @brief Resizes a tensor.
   *
   * Resize takes in a vector of ints specifying the dimensions of the tensor.
   * You can pass in an empty vector to specify that it is a scalar (i.e.
   * containing one single item).
   *
   * The underlying storage may be deleted after calling Resize: if the new
   * shape leads to a different number of items in the tensor, the old memory
   * is deleted and new memory will be allocated next time you call
   * mutable_data(). However, if the shape is different but the total number of
   * items is the same, the underlying storage is kept.
   *
   * This method respects caffe2_keep_on_shrink.  Consult the internal logic
   * of this method to see exactly under what circumstances this flag matters.
   */
  template <typename... Ts>
  void Resize(Ts... dim_source) {
    bool is_init = numel_ == -1;
    bool size_changed = SetDims(dim_source...);
    if (size_changed) {
      // If needed, we will free the data. the next mutable_data() call
      // will create the data storage.
      bool reset_tensor = false;
      if (reserved_) {
        // If tensor is reserved then don't claim its memeory unless capacity()
        // is smaller than new size
        reset_tensor = storage_.capacity() < (storage_offset_ + numel_) * storage_.itemsize();
      } else {
        reset_tensor = storage_.capacity() <
                (storage_offset_ + numel_) * storage_.itemsize() ||
            !c10::FLAGS_caffe2_keep_on_shrink ||
            storage_.capacity() -
                    (storage_offset_ + numel_) * storage_.itemsize() >
                static_cast<size_t>(
                    c10::FLAGS_caffe2_max_keep_on_shrink_memory);
      }

      if (reset_tensor && !is_init) {
        FreeMemory();
      }
    }
  }

  /**
   * Resizes the tensor without touching underlying storage.
   * This requires the total size of the tensor to remains constant.
   */
  inline void Reshape(const std::vector<int64_t>& dims) {
    CAFFE_ENFORCE_WITH_CALLER(
        is_contiguous_,
        "Right now Reshape is only supported for contiguous Tensor.");
    int64_t new_size = 1;
    for (auto d : dims) {
      CAFFE_ENFORCE_GE_WITH_CALLER(d, 0);
      new_size *= d;
    }
    CAFFE_ENFORCE_WITH_CALLER(
        new_size == numel_,
        "New size and old size are not equal. You cannot use Reshape, "
        "but should use Resize."
        // TODO(jiayq): remove the following warning after pending diffs
        // stabilize.
        " The old caffe2 mixes Reshape and Resize but this behavior has "
        "been changed. If you find this error, most likely you will need "
        "to change corresponding code from Reshape to Resize.");
    sizes_ = dims;
    update_to_contiguous_strides();
  }

  /**
   * Release whatever memory the tensor was holding but keep size and type
   * information. Subsequent call to mutable_data will trigger new memory
   * allocation.
   */
  inline void FreeMemory() {
    // We'll detach from the old Storage and create a new one
    storage_ = at::Storage(storage_.device_type(), data_type_);
    storage_offset_ = 0;
  }

  /**
   * @brief Shares the data with another tensor.
   *
   * To share data between two tensors, the sizes of the two tensors must be
   * equal already. The reason we do not implicitly do a Resize to make the two
   * tensors have the same shape is that we want to allow tensors of different
   * shapes but the same number of items to still be able to share data. This
   * allows one to e.g. have a n-dimensional Tensor and a flattened version
   * sharing the same underlying storage.
   *
   * The source tensor should already have its data allocated.
   */
  void ShareData(const TensorImpl& src) {
    // Right now, we are assuming the device_type are the same, since it is
    // inherently the same in the non-templatized code. We should probably add
    // an ENFORCE here which might affect perf a little bit.
    CAFFE_ENFORCE_EQ_WITH_CALLER(
        src.numel_,
        numel_,
        "Size mismatch - did you call reshape before sharing the data?");
    // It is possible that the source tensor hasn't called mutable_data() yet,
    // in which case ShareData() doesn't make much sense since we don't really
    // know what to share yet.
    CAFFE_ENFORCE_WITH_CALLER(
        src.storage_.data() || src.numel_ == 0,
        "Source tensor has no content and has size > 0");
    // Finally, do sharing.
    /* Since we create new Storage whenever we need to change data_type/capacity
     * this still keeps the original semantics
     */
    storage_ = src.storage();
    data_type_ = src.dtype();
    storage_offset_ = src.storage_offset();
  }

  void ShareExternalPointer(
      at::DataPtr&& data_ptr,
      const caffe2::TypeMeta& data_type,
      size_t capacity) {
    CAFFE_ENFORCE_WITH_CALLER(
        data_type.id() != caffe2::TypeIdentifier::uninitialized(),
        "To share with a raw external pointer you need to pass in an "
        "initialized data_type(TypeMeta).");
    if (!capacity) {
      capacity = numel_ * data_type.itemsize();
    }
    if (storage_.unique()) {
      CAFFE_ENFORCE_WITH_CALLER(
          numel_ >= 0,
          "To share data with a raw pointer, you need to set shape first.");
      storage_.UniqueStorageShareExternalPointer(
          std::move(data_ptr), data_type, capacity);
      data_type_ = data_type;
      storage_offset_ = 0;
    } else {
      int64_t numel = capacity / data_type.itemsize();
      // Create a new Storage
      storage_ = at::Storage(data_type, numel, std::move(data_ptr), nullptr, true);
      data_type_ = data_type;
      storage_offset_ = 0;
    }
  }

  /**
   * Returns a mutable raw pointer of the underlying storage. Since we will need
   * to know the type of the data for allocation, a TypeMeta object is passed in
   * to specify the necessary information. This is conceptually equivalent of
   * calling mutable_data<T>() where the TypeMeta parameter meta is derived from
   * the type T. This function differs from mutable_data<T>() in the sense that
   * the type T can be specified during runtime via the TypeMeta object.
   *
   * If the existing data does not match the desired type, it will be deleted
   * and a new storage will be created.
   */
  inline void* raw_mutable_data(const caffe2::TypeMeta& meta) {
    // For 0-size tensors it's fine to return any pointer (including nullptr)
    if (data_type_ == meta && (storage_.data() || numel_ == 0)) {
      return static_cast<void*>(static_cast<char*>(storage_.data()) + storage_offset_ * meta.itemsize());
    } else {
      CAFFE_ENFORCE_WITH_CALLER(
          numel_ >= 0,
          "Tensor is not initialized. You probably need to call Resize() "
          "before calling mutable_data()");
      bool had_special_dtor = data_type_.placementDelete() != nullptr;
      storage_offset_ = 0;
      if (storage_.unique()) {
        storage_.set_dtype(meta);
      } else {
        if (data_type_ != meta) {
          storage_ = at::Storage(storage_.device_type(), meta);
        }
      }
      data_type_ = meta;

      // We can reuse the existing buffer if the current data does not have
      // a special destructor and the new data doesn't have a special
      // constructor.
      if (numel_ == 0 ||
          (meta.placementNew() == nullptr && !had_special_dtor &&
           storage_.numel() >= numel_)) {
        AT_ASSERT(storage_offset_ == 0); // because we just reallocated
        return storage_.data();
      }
      const at::Allocator* allocator = storage_.allocator();
      // TODO: Get rid of StaticContext
      CAFFE_ENFORCE(
          allocator == nullptr,
          "Allocator is not used within Caffe2 functions, please use StaticContext instead.");
      if (meta.placementNew()) {
        // For types that need placement new, we will call it, as well as
        // making sure that when the data is freed, it calls the right
        // destruction procedure.
        auto size = numel_;
<<<<<<< HEAD
        auto dtor = data_type_.placementDelete();
        void* ptr;
        at::DeleterFnPtr deleter;
        auto ptr_and_deleter = GetStaticContext()->New(
=======
        auto dtor = data_type_.dtor();
        auto data_ptr = GetStaticContext()->New(
>>>>>>> 30e12896
            numel_ * storage_.itemsize()); // Removing this can get rid of
                                           // InefficientStdFunctionContext
        storage_.set_data_ptr(PlacementDeleteContext::makeDataPtr(
            std::move(data_ptr),
            dtor,
            size,
            at::Device(storage_.device_type())));
        data_type_.placementNew()(storage_.data(), numel_);
      } else {
        // For fundamental type, new and delete is easier.
        storage_.set_data_ptr(
            GetStaticContext()->New(numel_ * storage_.itemsize()));
      }
      storage_.set_numel(numel_);
      AT_ASSERT(storage_offset_ == 0); // because we just reallocated
      return storage_.data();
    }
  }

  /**
   * Returns a typed pointer of the underlying storage.
   *
   * For fundamental types, we reuse possible existing storage if there
   * is sufficient capacity.
   */
  template <typename T>
  inline T* mutable_data() {
    if ((numel_ == 0 || storage_.data()) && storage_.IsType<T>()) {
      return static_cast<T*>(storage_.data()) + storage_offset_;
    }
    // Check it here statically - otherwise TypeMeta would throw the runtime
    // error in attempt to invoke TypeMeta::ctor()
    static_assert(
        std::is_default_constructible<T>::value,
        "Tensor can't hold non-default-constructible types");
    return static_cast<T*>(raw_mutable_data(caffe2::TypeMeta::Make<T>()));
  }

  /**
   * Returns the dimensions of the tensor as a vector.
   */
  inline const std::vector<int64_t>& dims() const {
    // TODO: This method will no longer work if we change the
    // internal representation of dims().  That's BAD.  Let's get
    // people to stop using this.
    return sizes_;
  }

 private:
  template <
      typename T,
      typename = typename std::enable_if<std::is_integral<T>::value>::type>
  bool SetDims(const std::vector<T>& src) {
    auto old_numel = numel_;
    sizes_.resize(src.size());
    int64_t new_numel = 1;
    for (size_t i = 0; i < src.size(); ++i) {
      new_numel *= src[i];
      sizes_[i] = src[i];
    }
    update_to_contiguous_strides();
    numel_ = new_numel;
    return numel_ != old_numel;
  }

  bool SetDims() {
    auto old_numel = numel_;
    sizes_.resize(0);
    update_to_contiguous_strides();
    numel_ = 1;
    return numel_ != old_numel;
  }

  // TODO(jiayq): maybe rewrite the following functions with initializer list.
  // NVCC does not play well with initializer lists last time, but worth
  // another shot.
  bool SetDims(const int64_t d0) {
    auto old_numel = numel_;
    sizes_.resize(1);
    sizes_[0] = d0;
    update_to_contiguous_strides();
    numel_ = d0;
    return numel_ != old_numel;
  }

  bool SetDims(const int64_t d0, const int64_t d1) {
    auto old_numel = numel_;
    sizes_.resize(2);
    sizes_[0] = d0;
    sizes_[1] = d1;
    update_to_contiguous_strides();
    numel_ = d0 * d1;
    return numel_ != old_numel;
  }

  bool SetDims(const int64_t d0, const int64_t d1, const int64_t d2) {
    auto old_numel = numel_;
    sizes_.resize(3);
    sizes_[0] = d0;
    sizes_[1] = d1;
    sizes_[2] = d2;
    update_to_contiguous_strides();
    numel_ = d0 * d1 * d2;
    return numel_ != old_numel;
  }

  bool
  SetDims(const int64_t d0, const int64_t d1, const int64_t d2, const int64_t d3) {
    auto old_numel = numel_;
    sizes_.resize(4);
    sizes_[0] = d0;
    sizes_[1] = d1;
    sizes_[2] = d2;
    sizes_[3] = d3;
    update_to_contiguous_strides();
    numel_ = d0 * d1 * d2 * d3;
    return numel_ != old_numel;
  }

  inline void update_to_contiguous_strides() {
    strides_.reset();
    is_contiguous_ = true;
  }

public:
  at::Storage storage_; // TODO: Fix visibility on me

protected:
  std::vector<int64_t> sizes_;
  std::unique_ptr<int64_t[]> strides_; // this saves two words

  int64_t storage_offset_ = 0;
  int64_t numel_ = -1;

  // INVARIANT: When storage is non-null, this type meta must
  // agree with the type meta in storage
  caffe2::TypeMeta data_type_;

  // You get to have eight byte-size fields here, before you
  // should pack this into a bitfield.
  TensorTypeId type_id_;
  bool is_contiguous_ = true;
  bool is_variable_ = false;
  bool is_wrapped_number_ = false;
  // we decide to keep reserved_ and it will
  // live in Tensor after the split
  // The logic is that if Extend() or ReserveSpace() were ever called,
  // then subsequent Resize()s will not free up Storage.
  bool reserved_ = false;

};
} // namespace at<|MERGE_RESOLUTION|>--- conflicted
+++ resolved
@@ -769,15 +769,8 @@
         // making sure that when the data is freed, it calls the right
         // destruction procedure.
         auto size = numel_;
-<<<<<<< HEAD
         auto dtor = data_type_.placementDelete();
-        void* ptr;
-        at::DeleterFnPtr deleter;
-        auto ptr_and_deleter = GetStaticContext()->New(
-=======
-        auto dtor = data_type_.dtor();
         auto data_ptr = GetStaticContext()->New(
->>>>>>> 30e12896
             numel_ * storage_.itemsize()); // Removing this can get rid of
                                            // InefficientStdFunctionContext
         storage_.set_data_ptr(PlacementDeleteContext::makeDataPtr(
