--- conflicted
+++ resolved
@@ -186,29 +186,6 @@
 
 } // namespace at
 
-<<<<<<< HEAD
-// Context constructor registry
-C10_DECLARE_TYPED_REGISTRY(
-    ContextRegistry,
-    at::DeviceType,
-    at::BaseContext,
-    std::unique_ptr,
-    at::Device);
-
-namespace at {
-
-#define REGISTER_CONTEXT(type, ...) \
-  C10_REGISTER_TYPED_CLASS(ContextRegistry, type, __VA_ARGS__)
-
-inline std::unique_ptr<at::BaseContext> CreateContext(
-    const at::Device& device) {
-  return c10::ContextRegistry()->Create(device.type(), device);
-}
-
-} // namespace at
-
-=======
->>>>>>> f49013a2
 namespace caffe2 {
 
 using at::BaseContext;
